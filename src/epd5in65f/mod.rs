--- conflicted
+++ resolved
@@ -33,24 +33,15 @@
 
 /// Epd5in65f driver
 ///
-<<<<<<< HEAD
-pub struct Epd5in65f<SPI, CS, BUSY, DC, RST> {
-=======
-pub struct EPD5in65f<SPI, CS, BUSY, DC, RST, DELAY> {
->>>>>>> c3a4cde8
+pub struct Epd5in65f<SPI, CS, BUSY, DC, RST, DELAY> {
     /// Connection Interface
     interface: DisplayInterface<SPI, CS, BUSY, DC, RST, DELAY>,
     /// Background Color
     color: OctColor,
 }
 
-<<<<<<< HEAD
-impl<SPI, CS, BUSY, DC, RST> InternalWiAdditions<SPI, CS, BUSY, DC, RST>
-    for Epd5in65f<SPI, CS, BUSY, DC, RST>
-=======
 impl<SPI, CS, BUSY, DC, RST, DELAY> InternalWiAdditions<SPI, CS, BUSY, DC, RST, DELAY>
-    for EPD5in65f<SPI, CS, BUSY, DC, RST, DELAY>
->>>>>>> c3a4cde8
+    for Epd5in65f<SPI, CS, BUSY, DC, RST, DELAY>
 where
     SPI: Write<u8>,
     CS: OutputPin,
@@ -82,13 +73,8 @@
     }
 }
 
-<<<<<<< HEAD
-impl<SPI, CS, BUSY, DC, RST> WaveshareDisplay<SPI, CS, BUSY, DC, RST>
-    for Epd5in65f<SPI, CS, BUSY, DC, RST>
-=======
 impl<SPI, CS, BUSY, DC, RST, DELAY> WaveshareDisplay<SPI, CS, BUSY, DC, RST, DELAY>
-    for EPD5in65f<SPI, CS, BUSY, DC, RST, DELAY>
->>>>>>> c3a4cde8
+    for Epd5in65f<SPI, CS, BUSY, DC, RST, DELAY>
 where
     SPI: Write<u8>,
     CS: OutputPin,
@@ -120,13 +106,8 @@
         self.init(spi, delay)
     }
 
-<<<<<<< HEAD
-    fn sleep(&mut self, spi: &mut SPI) -> Result<(), SPI::Error> {
+    fn sleep(&mut self, spi: &mut SPI, _delay: &mut DELAY) -> Result<(), SPI::Error> {
         self.cmd_with_data(spi, Command::DeepSleep, &[0xA5])?;
-=======
-    fn sleep(&mut self, spi: &mut SPI, _delay: &mut DELAY) -> Result<(), SPI::Error> {
-        self.cmd_with_data(spi, Command::DEEP_SLEEP, &[0xA5])?;
->>>>>>> c3a4cde8
         Ok(())
     }
 
@@ -215,11 +196,7 @@
     }
 }
 
-<<<<<<< HEAD
-impl<SPI, CS, BUSY, DC, RST> Epd5in65f<SPI, CS, BUSY, DC, RST>
-=======
-impl<SPI, CS, BUSY, DC, RST, DELAY> EPD5in65f<SPI, CS, BUSY, DC, RST, DELAY>
->>>>>>> c3a4cde8
+impl<SPI, CS, BUSY, DC, RST, DELAY> Epd5in65f<SPI, CS, BUSY, DC, RST, DELAY>
 where
     SPI: Write<u8>,
     CS: OutputPin,
